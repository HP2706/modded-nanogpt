import inspect
from typing import Literal
import fire
import wandb
import datetime
from tqdm import tqdm
from itertools import chain
import os
import math
import sys
from optimizer import Muon
with open(sys.argv[0]) as f:
    code = f.read() # read the code of this file ASAP, for logging
from typing import Optional, Union
import uuid
import time
import copy
import glob
from dataclasses import dataclass
from functools import lru_cache, partial # Added partial for hook registration
from pathlib import Path

os.environ["PYTORCH_CUDA_ALLOC_CONF"] = "expandable_segments:True"
import torch
<<<<<<< HEAD
device = "cuda"
torch.empty(1, device=device, requires_grad=True).backward() # prevents a bug on some systems

import torch.distributed as dist
from torch import Tensor, nn
from models.Current_best_gpt import GPT
from utils import next_multiple_of_n, unwrap
from models.mtp_model import MTPGPT, MTP, DeepSeekV3MTP
from models.ngpt import normalize_matrices, NGPT
from models.Nsa import NSA_GPT

=======
torch.empty(1, device="cuda", requires_grad=True).backward() # prevents a bug on some systems
from torch import Tensor, nn
import torch.nn.functional as F
import torch.distributed as dist
# use of FlexAttention contributed by @KoszarskyB
from torch.nn.attention.flex_attention import BlockMask, flex_attention
#torch._inductor.config.coordinate_descent_tuning = True # we have banned this flag for new records because it causes compilation to take 30min

# -----------------------------------------------------------------------------
# Custom operators: FP8 matmul by @YouJiacheng

@torch.library.custom_op("nanogpt::mm", mutates_args=())
def mm_op(x: Tensor, w: Tensor, x_s: float, w_s: float, grad_s: float) -> tuple[Tensor, Tensor, Tensor]:
    @torch.compile
    def impl(x: Tensor, w: Tensor):
        assert x.is_contiguous() and w.is_contiguous()
        x_f8 = x.div(x_s).to(torch.float8_e4m3fn)
        w_f8 = w.div(w_s).to(torch.float8_e4m3fn)
        out = torch._scaled_mm(
            x_f8,
            w_f8.T,
            out_dtype=torch.bfloat16,
            scale_a=x.new_tensor(x_s, dtype=torch.float32),
            scale_b=x.new_tensor(w_s, dtype=torch.float32),
            use_fast_accum=True,
        )
        return out, x_f8, w_f8

    return impl(x, w)

@mm_op.register_fake
def _(x: Tensor, w: Tensor, *_):
    assert x.ndim == w.ndim == 2
    assert x.shape[1] == w.shape[1]
    assert x.device == w.device
    assert x.is_contiguous() and w.is_contiguous()
    return x @ w.T, x.to(torch.float8_e4m3fn), w.to(torch.float8_e4m3fn)

@torch.library.custom_op("nanogpt::mm_backward", mutates_args=())
def mm_backward_op(g: Tensor, x_f8: Tensor, w_f8: Tensor, x_s: float, w_s: float, grad_s: float) -> tuple[Tensor, Tensor]:
    @torch.compile
    def impl(grad: Tensor, x_f8: Tensor, w_f8: Tensor):
        assert grad.is_contiguous()
        x_inv_s = grad.new_tensor(x_s, dtype=torch.float32)
        w_inv_s = grad.new_tensor(w_s, dtype=torch.float32)
        grad_inv_s = grad.new_tensor(grad_s, dtype=torch.float32)
        grad_f8 = grad.div(grad_s).to(torch.float8_e5m2)
        grad_x = torch._scaled_mm(
            grad_f8,
            w_f8.T.contiguous().T,
            out_dtype=torch.bfloat16,
            scale_a=grad_inv_s,
            scale_b=w_inv_s,
            use_fast_accum=False,
        )
        # faster than grad_f8_t @ x_f8, for (d_out, d_in) == (50304, 768)
        grad_w = torch._scaled_mm(
            x_f8.T.contiguous(),
            grad_f8.T.contiguous().T,
            out_dtype=torch.float32,
            scale_a=x_inv_s,
            scale_b=grad_inv_s,
            use_fast_accum=False,
        ).T
        return grad_x, grad_w

    return impl(g, x_f8, w_f8)

@mm_backward_op.register_fake
def _(g: Tensor, x_f8: Tensor, w_f8: Tensor, *_):
    return x_f8.to(torch.bfloat16), w_f8.T.contiguous().T.to(torch.float32)

def backward(ctx, grad_out: Tensor, *_):
    x_f8, w_f8 = ctx.saved_tensors
    x_s, w_s, grad_s = ctx.scales
    grad_x, grad_w = torch.ops.nanogpt.mm_backward(
        grad_out, x_f8, w_f8, x_s, w_s, grad_s
    )
    return grad_x, grad_w, None, None, None

def setup_context(ctx: torch.autograd.function.FunctionCtx, inputs, output):
    *_, x_s, w_s, grad_s = inputs
    _, x_f8, w_f8 = output
    ctx.save_for_backward(x_f8, w_f8)
    ctx.scales = x_s, w_s, grad_s
    ctx.set_materialize_grads(False)

mm_op.register_autograd(backward, setup_context=setup_context)

# -----------------------------------------------------------------------------
# Muon optimizer

@torch.compile
def zeropower_via_newtonschulz5(G: Tensor, steps: int) -> Tensor:
    """
    Newton-Schulz iteration to compute the zeroth power / orthogonalization of G. We opt to use a
    quintic iteration whose coefficients are selected to maximize the slope at zero. For the purpose
    of minimizing steps, it turns out to be empirically effective to keep increasing the slope at
    zero even beyond the point where the iteration no longer converges all the way to one everywhere
    on the interval. This iteration therefore does not produce UV^T but rather something like US'V^T
    where S' is diagonal with S_{ii}' ~ Uniform(0.5, 1.5), which turns out not to hurt model
    performance at all relative to UV^T, where USV^T = G is the SVD.
    """
    assert G.ndim >= 2 # batched Muon implementation by @scottjmaddox, and put into practice in the record by @YouJiacheng
    a, b, c = (3.4445, -4.7750,  2.0315)
    X = G
    if G.size(-2) > G.size(-1):
        X = X.mT

    # Ensure spectral norm is at most 1
    X = X / (X.norm(dim=(-2, -1), keepdim=True) + 1e-7)
    # Perform the NS iterations
    for _ in range(steps):
        A = X @ X.mT
        B = b * A + c * A @ A # quintic computation strategy adapted from suggestion by @jxbz, @leloykun, and @YouJiacheng
        X = a * X + B @ X

    if G.size(-2) > G.size(-1):
        X = X.mT
    return X

class Muon(torch.optim.Optimizer):
    """
    Muon - MomentUm Orthogonalized by Newton-schulz

    https://kellerjordan.github.io/posts/muon/

    Muon internally runs standard SGD-momentum, and then performs an orthogonalization post-
    processing step, in which each 2D parameter's update is replaced with the nearest orthogonal
    matrix. To efficiently orthogonalize each update, we use a Newton-Schulz iteration, which has
    the advantage that it can be stably run in bfloat16 on the GPU.

    Warning: This optimizer should not be used for the embedding layer, the final fully connected layer,
    or any {0,1}-D parameters; those should all be optimized by a standard method (e.g., AdamW).
    """
    def __init__(self, params, lr=0.02, weight_decay=0.01, momentum=0.95):
        defaults = dict(lr=lr, weight_decay=weight_decay, momentum=momentum)
        params = list(params)
        sizes = {p.shape for p in params}
        # create one buffer per unique parameter-size
        param_groups = []
        for size in sizes:
            group_params = [p for p in params if p.shape == size]
            param_groups.append(dict(params=group_params))
        super().__init__(param_groups, defaults)

    @torch.no_grad()
    def step(self):
        # Efficient systems-wise implementation of step developed by @YouJiacheng,
        # @KonstantinWilleke, @alexrgilbert, @adricarda, @tuttyfrutyee, @vdlad,
        # @ryanyang0, and @vagrawal.
        rank = dist.get_rank()
        world_size = dist.get_world_size()
        reduce_scatter_futures: list[torch.Future] = []
        all_reduce_futures: list[torch.Future] = []
        for group in self.param_groups:
            params: list[Tensor] = group["params"]
            grad = torch.empty_like(params[-1])
            grad_pad = [param.grad for param in params] + [torch.zeros_like(params[-1])] * world_size
            for base_i in range(0, len(params), world_size):
                if base_i + rank < len(params):
                    grad = params[base_i + rank].grad
                # This gives strange dynamo warnings
                reduce_scatter_futures.append(dist.reduce_scatter(grad, grad_pad[base_i:base_i + world_size], op=dist.ReduceOp.AVG, async_op=True).get_future())

        idx = 0
        for group in self.param_groups:
            params: list[Tensor] = group["params"]
            params_pad = params + [torch.empty_like(params[-1])] * world_size
            momentum = group["momentum"]
            for base_i in range(0, len(params), world_size):
                reduce_scatter_futures[idx].wait()
                if base_i + rank < len(params):
                    p = params[base_i + rank]
                    grad = p.grad
                    eff_lr = group["lr"] * max(1, p.size(-2) / p.size(-1)) ** 0.5 * getattr(p, "lr_mul", 1.0)
                    eff_weight_decay = group["lr"] * group["weight_decay"] * getattr(p, "wd_mul", 1.0)
                    state = self.state[p]
                    if len(state) == 0:
                        state["momentum_buffer"] = torch.zeros_like(grad)
                    momentum_buffer = state["momentum_buffer"]
                    p.mul_(1 - eff_weight_decay)
                    momentum_buffer.lerp_(grad, 1 - momentum)
                    grad = grad.lerp_(momentum_buffer, momentum)
                    v = zeropower_via_newtonschulz5(grad.bfloat16(), 5)
                    p.add_(other=v, alpha=-eff_lr)
                idx += 1
                all_reduce_futures.append(dist.all_gather(params_pad[base_i:base_i + world_size], params_pad[base_i + rank], async_op=True).get_future())
        torch.futures.collect_all(all_reduce_futures).wait()

class DistAdam(torch.optim.Optimizer):
    def __init__(self, params, lr: float = 1e-3, betas: tuple[float, float] = (0.9, 0.999), eps: float = 1e-8, weight_decay: float = 0.01):
        defaults = dict(lr=lr, betas=betas, eps=eps, weight_decay=weight_decay)
        params = list(params)
        sizes = {p.shape for p in params}
        # create one buffer per unique parameter-size
        param_groups = []
        for size in sizes:
            group_params = [p for p in params if p.shape == size]
            param_groups.append(dict(params=group_params))
        super().__init__(param_groups, defaults)
        # DistributedAdam implementation by @vagrawal

    @torch.compile
    @torch.no_grad()
    def step(self):
        rank = dist.get_rank()
        world_size = dist.get_world_size()
        reduce_scatter_futures: list[torch.Future] = []
        all_reduce_futures: list[torch.Future] = []
        grad_slices = []
        for group in self.param_groups:
            params: list[Tensor] = group["params"]
            grad = torch.empty_like(params[-1])
            for base_i in range(len(params)):
                grad = params[base_i].grad
                rank_size = grad.shape[0] // world_size
                grad_slice = torch.empty_like(grad[:rank_size])
                reduce_scatter_futures.append(dist.reduce_scatter_tensor(grad_slice, grad, op=dist.ReduceOp.AVG, async_op=True).get_future())
                grad_slices.append(grad_slice)

        idx = 0
        for group in self.param_groups:
            beta1, beta2 = group['betas']
            eps = group['eps']
            wd = group['weight_decay']
            params = group['params']
            for base in range(len(params)):
                reduce_scatter_futures[idx].wait()
                p = params[base]
                rank_size = p.shape[0] // world_size
                p_slice = p[rank * rank_size:(rank + 1) * rank_size]
                lr = group['lr'] * getattr(p, "lr_mul", 1.0)
                state = self.state[p]
                g_slice = grad_slices[idx]
                # State init
                if not state:
                    state['step'] = torch.tensor(0, dtype=torch.int64, device=p.device)
                    state['exp_avg'] = torch.zeros_like(p_slice)
                    state['exp_avg_sq'] = torch.zeros_like(p_slice)
                exp_avg = state['exp_avg']
                exp_avg_sq = state['exp_avg_sq']
                state['step'] += 1
                t = state['step']
                # weight decay
                if wd != 0:
                    eff_weight_decay = lr * wd * getattr(p, "wd_mul", 1.0)
                    p_slice.mul_(1 - eff_weight_decay)
                # update running averages
                exp_avg.mul_(beta1).add_(g_slice, alpha=1 - beta1)
                exp_avg_sq.mul_(beta2).addcmul_(g_slice, g_slice, value=1 - beta2)
                # bias corrections
                bias1 = 1 - beta1 ** t
                bias2 = 1 - beta2 ** t
                # compute step
                denom = exp_avg_sq.sqrt().add_(eps)
                step_size = lr * (torch.sqrt(bias2) / bias1)
                update = exp_avg.div(denom).mul_(step_size)
                p_slice.add_(other=update, alpha=-1.0)
                idx += 1
                all_reduce_futures.append(dist.all_gather_into_tensor(p, p_slice, async_op=True).get_future())
        torch.futures.collect_all(all_reduce_futures).wait()

# -----------------------------------------------------------------------------
# PyTorch nn.Module definitions for the model

def norm(x: Tensor):
    return F.rms_norm(x, (x.size(-1),))

class CastedLinear(nn.Linear):
    def __init__(self, in_features: int, out_features: int, use_fp8=False, x_s=1.0, w_s=1.0, grad_s=1.0):
        super().__init__(in_features, out_features, bias=False)
        self.use_fp8 = use_fp8
        self.x_s = x_s
        self.w_s = w_s
        self.grad_s = grad_s

    def reset_parameters(self) -> None:
        std = 0.5 * (self.in_features ** -0.5) # 0.5 is a bit better than the default 1/sqrt(3)
        bound = (3 ** 0.5) * std
        with torch.no_grad():
            self.weight.uniform_(-bound, bound)

    def forward(self, x: Tensor):
        if self.use_fp8 and self.training:
            _x = x.flatten(0, -2)
            out: Tensor = torch.ops.nanogpt.mm(_x, self.weight, x_s=self.x_s, w_s=self.w_s, grad_s=self.grad_s)[0]
            return out.reshape(*x.shape[:-1], -1)
        else:
            return F.linear(x, self.weight.type_as(x))

class Rotary(nn.Module):
    def __init__(self, dim: int, max_seq_len: int):
        super().__init__()
        # half-truncate RoPE by @YouJiacheng (w/ base freq tuning)
        angular_freq = (1 / 1024) ** torch.linspace(0, 1, steps=dim//4, dtype=torch.float32)
        angular_freq = torch.cat([angular_freq, angular_freq.new_zeros(dim//4)])
        t = torch.arange(max_seq_len, dtype=torch.float32)
        theta = torch.einsum("i,j -> ij", t, angular_freq)
        self.cos = nn.Buffer(theta.cos(), persistent=False)
        self.sin = nn.Buffer(theta.sin(), persistent=False)

    def forward(self, x_BTHD: Tensor):
        assert self.cos.size(0) >= x_BTHD.size(-3)
        cos, sin = self.cos[None, :x_BTHD.size(-3), None, :], self.sin[None, :x_BTHD.size(-3), None, :]
        x1, x2 = x_BTHD.to(dtype=torch.float32).chunk(2, dim=-1)
        y1 = x1 * cos + x2 * sin
        y2 = x1 * (-sin) + x2 * cos
        return torch.cat((y1, y2), 3).type_as(x_BTHD)

class CausalSelfAttention(nn.Module):
    def __init__(self, dim: int, num_heads: int, max_seq_len: int, head_dim=128):
        super().__init__()
        self.num_heads = num_heads
        self.head_dim = head_dim
        hdim = num_heads * head_dim
        std = 0.5 * (dim ** -0.5)
        bound = (3 ** 0.5) * std # improved init scale by @YouJiacheng
        # merged QKV weights: suggested by many, implemented by @fernbear.bsky.social, and further improved by @YouJiacheng
        # https://x.com/hi_tysam/status/1879699187107033311
        self.qkv_w = nn.Parameter(torch.empty(3, hdim, dim).uniform_(-bound, bound))
        self.rotary = Rotary(head_dim, max_seq_len)
        self.c_proj = CastedLinear(hdim, dim)
        self.c_proj.weight.detach().zero_() # zero init suggested by @Grad62304977
        # scale the attention logits by given constant, instead of the default head_dim**-0.5, by @leloykun
        # inspired by learnable scalars used by @brendanh0gan https://x.com/hi_tysam/status/1879693583898591283
        self.attn_scale = 0.12

    def forward(self, x: Tensor, ve: Tensor | None, lambdas: Tensor, block_mask: BlockMask):
        B, T = x.size(0), x.size(1) # batch size, sequence length
        assert B == 1, "Must use batch size = 1 for FlexAttention"
        q, k, v = F.linear(x, self.qkv_w.flatten(end_dim=1).type_as(x)).view(B, T, 3 * self.num_heads, self.head_dim).chunk(3, dim=-2)
        q, k = norm(q), norm(k) # QK norm @Grad62304977
        q, k = self.rotary(q), self.rotary(k)
        if ve is not None:
            v = lambdas[0] * v + lambdas[1] * ve.view_as(v) # @KoszarskyB & @Grad62304977
        else: # skip mid-layers token value embeddings by @YouJiacheng
            v = lambdas[0] * v
        y = flex_attention(q.transpose(1, 2), k.transpose(1, 2), v.transpose(1, 2), block_mask=block_mask, scale=self.attn_scale).transpose(1, 2)
        y = y.contiguous().view(B, T, self.num_heads * self.head_dim) # re-assemble all head outputs side by side
        y = self.c_proj(y)
        return y

class MLP(nn.Module):
    def __init__(self, dim: int):
        super().__init__()
        hdim = 4 * dim
        self.c_fc = CastedLinear(dim, hdim)
        self.c_proj = CastedLinear(hdim, dim)
        self.c_proj.weight.detach().zero_() # zero init suggested by @Grad62304977

    def forward(self, x: Tensor):
        x = self.c_fc(x)
        x = F.relu(x).square() # https://arxiv.org/abs/2109.08668v2; ~1-2% better than GELU; suggested by @SKYLINEZ007 and @Grad62304977
        x = self.c_proj(x)
        return x

class Block(nn.Module):
    def __init__(self, dim: int, num_heads: int, max_seq_len: int, layer_idx: int):
        super().__init__()
        # skip attention of blocks.7 (the 8th layer) by @YouJiacheng
        self.attn = CausalSelfAttention(dim, num_heads, max_seq_len) if layer_idx != 7 else None
        self.mlp = MLP(dim)

    def forward(self, x: Tensor, ve: Tensor | None, x0: Tensor, lambdas: Tensor, sa_lambdas: Tensor, block_mask: BlockMask):
        x = lambdas[0] * x + lambdas[1] * x0
        if self.attn is not None:
            x = x + self.attn(norm(x), ve, sa_lambdas, block_mask)
        x = x + self.mlp(norm(x))
        return x

# -----------------------------------------------------------------------------
# The main model

def next_multiple_of_n(v: float | int, *, n: int):
    return next(x for x in range(n, int(v) + 1 + n, n) if x >= v)

class GPT(nn.Module):
    def __init__(self, vocab_size: int, num_layers: int, num_heads: int, model_dim: int, max_seq_len: int):
        super().__init__()
        vocab_size = next_multiple_of_n(vocab_size, n=128)
        self.embed = nn.Embedding(vocab_size, model_dim)
        # token value embeddings by @KoszarskyB - inspired by @Grad62304977's value residual implementation following https://arxiv.org/abs/2410.17897
        # value embedding code simplification inspired by @ragulpr https://github.com/KellerJordan/modded-nanogpt/pull/78
        self.value_embeds = nn.ModuleList([nn.Embedding(vocab_size, model_dim) for _ in range(3)])
        self.blocks = nn.ModuleList([Block(model_dim, num_heads, max_seq_len, i) for i in range(num_layers)])
        # there are only 50257 unique GPT-2 tokens; we extend to nearest multiple of 128 for efficiency.
        # suggested to me by @Grad62304977. this originates from Karpathy's experiments.
        self.lm_head = CastedLinear(model_dim, vocab_size, use_fp8=True, x_s=(model_dim**0.5)/448, w_s=24/448, grad_s=1/448)
        self.lm_head.weight.detach().zero_() # @Grad62304977
        # Add learnable skip connection weights for decoder layers
        assert num_layers % 2 == 0
        pad = (-num_layers * 5) % dist.get_world_size()
        self.scalars = nn.Parameter(torch.cat([
            torch.ones(num_layers), # skip_weights
            *[torch.tensor([1.0, 0.0]) for _ in range(num_layers)], # block lambdas
            *[torch.tensor([0.5, 0.5]) for _ in range(num_layers)], # SA lambdas
            torch.ones(pad),
        ]))
        # set learning rates
        for param in self.embed.parameters():
            param.lr_mul = 75.
        for param in self.value_embeds.parameters():
            param.lr_mul = 75.
        self.lm_head.weight.lr_mul = 27.5
        self.scalars.lr_mul = 5.0

    def create_blockmasks(self, input_seq: Tensor, sliding_window_num_blocks: Tensor):
        BLOCK_SIZE = 128
        docs = (input_seq == 50256).cumsum(0)

        def document_causal(b, h, q_idx, kv_idx):
            causal_mask = q_idx >= kv_idx
            document_mask = docs[q_idx] == docs[kv_idx]
            return causal_mask & document_mask

        def dense_to_ordered(dense_blockmask: Tensor):
            num_blocks = dense_blockmask.sum(dim=-1, dtype=torch.int32)
            indices = dense_blockmask.argsort(dim=-1, descending=False, stable=True).flip(-1).to(torch.int32)
            return num_blocks[None, None].contiguous(), indices[None, None].contiguous()

        # manual block mask creation by @YouJiacheng
        assert len(input_seq) % BLOCK_SIZE == 0
        NUM_BLOCKS = len(input_seq) // BLOCK_SIZE
        block_idx = torch.arange(NUM_BLOCKS, dtype=torch.int32, device="cuda")
        causal_blockmask_any = block_idx[:, None] >= block_idx
        causal_blockmask_all = block_idx[:, None] > block_idx
        docs_low = docs.view(-1, BLOCK_SIZE)[:, 0].contiguous()
        docs_high = docs.view(-1, BLOCK_SIZE)[:, -1].contiguous()
        document_blockmask_any = (docs_low[:, None] <= docs_high) & (docs_high[:, None] >= docs_low)
        document_blockmask_all = (docs_low[:, None] == docs_high) & (docs_high[:, None] == docs_low)
        blockmask_any = causal_blockmask_any & document_blockmask_any
        blockmask_all = causal_blockmask_all & document_blockmask_all
        partial_kv_num_blocks, partial_kv_indices = dense_to_ordered(blockmask_any & ~blockmask_all)
        full_kv_num_blocks, full_kv_indices = dense_to_ordered(blockmask_all)
        def build_bm(window_size_blocks: Tensor) -> BlockMask:
            return BlockMask.from_kv_blocks(
                torch.clamp_max(partial_kv_num_blocks, torch.clamp_min(window_size_blocks - full_kv_num_blocks, 1)),
                partial_kv_indices,
                torch.clamp_max(full_kv_num_blocks, window_size_blocks - 1),
                full_kv_indices,
                BLOCK_SIZE=BLOCK_SIZE,
                mask_mod=document_causal,
            )
        # Long-short SWA block masks by @leloykun & @YouJiacheng, adapated from suggestion by @Grad62304977, following Gemma 2 paper
        return build_bm(sliding_window_num_blocks), build_bm(sliding_window_num_blocks // 2)

    def forward(self, input_seq: Tensor, target_seq: Tensor, sliding_window_num_blocks: Tensor):
        assert input_seq.ndim == 1

        ve = [value_embed(input_seq) for value_embed in self.value_embeds]
        # 012 ... 012 structure on token value embeddings by @YouJiacheng, improved on @leloykun's U-net structure
        ve = [ve[0], ve[1], ve[2]] + [None] * (len(self.blocks) - 6) + [ve[0], ve[1], ve[2]]
        assert len(ve) == len(self.blocks)

        long_bm, short_bm = self.create_blockmasks(input_seq, sliding_window_num_blocks)
        block_masks = [long_bm, short_bm, short_bm, short_bm, long_bm, short_bm, short_bm, long_bm, short_bm, short_bm, short_bm, long_bm]
        assert len(block_masks) == len(self.blocks)

        x = x0 = norm(self.embed(input_seq)[None]) # use of norm here by @Grad62304977

        # U-net design by @brendanh0gan
        skip_connections = []
        skip_weights = self.scalars[:(len(self.blocks) // 2)]
        lambdas = self.scalars[1 * len(self.blocks): 3 * len(self.blocks)].view(-1, 2)
        sa_lambdas = self.scalars[3 * len(self.blocks): 5 * len(self.blocks)].view(-1, 2)

        n = len(self.blocks) // 2

        for i in range(len(self.blocks)):
            if i >= n:
                x = x + skip_weights[i - n] * skip_connections.pop()
            x = self.blocks[i](x, ve[i], x0, lambdas[i], sa_lambdas[i], block_masks[i])
            if i < n:
                skip_connections.append(x)

        x = norm(x)
        logits = self.lm_head(x).float()
        # @Grad62304977 added tanh softcapping following Gemma 2 paper, @KoszarskyB reduced it from 30 to 15, @YouJiacheng shifted it by +15 (2*sigmoid(2*x)=tanh(x)+1)
        logits = 30 * torch.sigmoid(logits / (7.5 * x.size(-1)**0.5))
        loss = F.cross_entropy(logits.view(-1, logits.size(-1)), target_seq, reduction="sum" if self.training else "mean")
        return loss
>>>>>>> 1b51e26d

# -----------------------------------------------------------------------------
# Distributed data loader

def _load_data_shard(file: Path):
    header = torch.from_file(str(file), False, 256, dtype=torch.int32) # header is 256 int32
    assert header[0] == 20240520, "magic number mismatch in the data .bin file"
    assert header[1] == 1, "unsupported version"
    num_tokens = int(header[2]) # number of tokens (claimed)
    with file.open("rb", buffering=0) as f:
        tokens = torch.empty(num_tokens, dtype=torch.uint16, pin_memory=True) # avoid pin_memory copy by @YouJiacheng
        f.seek(256 * 4)
        nbytes = f.readinto(tokens.numpy()) # avoid bytes->array copy by @YouJiacheng
        assert nbytes == 2 * num_tokens, "number of tokens read does not match header"
    return tokens

<<<<<<< HEAD
def distributed_data_generator(
    filename_pattern: str, 
    batch_size: int, 
    rank : int, 
    world_size : int,
    from_path : Optional[str] = None
):
    print0(f"Starting data generator with batch_size={batch_size}, rank={rank}, world_size={world_size}")
    if from_path:
        base_path = Path(from_path)
        files = sorted(base_path.glob(filename_pattern))
    else:
        files = sorted(Path.cwd().glob(filename_pattern))
        
    print0(f"Found {len(files)} files matching pattern: {filename_pattern}", console=True)
=======
# find world_size starting indicies, such that each begins with token 50256 and local_batches don't overlap
def find_batch_starts(tokens: Tensor, pos: int, local_batch_size: int, max_batch_span: int):
    boundary_mask = tokens[pos : pos + max_batch_span] == 50256
    boundary_positions = torch.nonzero(boundary_mask, as_tuple=False).squeeze(-1) + pos
    start = boundary_positions[0].item()
    starts = []
    for i in range(1, len(boundary_positions)):
        end = boundary_positions[i].item() 
        if end - start >= local_batch_size:
            starts.append(start) # append start once end pos is confirmed
            if len(starts) == dist.get_world_size():
                return starts, end - pos
            start = end
    assert False # increase max_batch_span if necessary

def distributed_data_generator(filename_pattern: str, batch_size: int, align_to_bos: bool):
    rank = dist.get_rank()
    world_size = dist.get_world_size()
    files = [Path(file) for file in sorted(glob.glob(filename_pattern))]
>>>>>>> 1b51e26d
    assert batch_size % world_size == 0
    local_batch_size = batch_size // world_size
    file_iter = iter(files)
    print0("Loading first data shard...")
    tokens, pos = _load_data_shard(next(file_iter)), 0
<<<<<<< HEAD
    print0(f"Loaded initial shard with {len(tokens)} tokens")
    while True:
        if pos + batch_size + 1 >= len(tokens):
            print0("Loading next data shard...")
            tokens, pos = _load_data_shard(next(file_iter)), 0
            print0(f"Loaded new shard with {len(tokens)} tokens")
        buf = tokens[pos + rank * local_batch_size:][:local_batch_size + 1]
        inputs = buf[:-1].to(device=device, dtype=torch.int32, non_blocking=True)
        targets = buf[1:].to(device=device, dtype=torch.int64, non_blocking=True)
        pos += batch_size
        yield inputs, targets

# -----------------------------------------------------------------------------    
=======
    max_batch_span = 2 * batch_size if align_to_bos else batch_size # provide buffer to handle samples up to length local_batch_size
    while True:
        if pos + max_batch_span + 1 >= len(tokens):
            tokens, pos = _load_data_shard(next(file_iter)), 0
        if align_to_bos:
            batch_starts, batch_span = find_batch_starts(tokens, pos, local_batch_size, max_batch_span)
            start_idx = batch_starts[rank]
        else:
            batch_span = batch_size
            start_idx = pos + rank * local_batch_size
        buf = tokens[start_idx:][:local_batch_size + 1]
        inputs = buf[:-1].to(device="cuda", dtype=torch.int32, non_blocking=True) # no sync on host side;
        targets = buf[1:].to(device="cuda", dtype=torch.int64, non_blocking=True) # H2D in another stream isn't helpful.
        pos += batch_span
        yield inputs, targets

# -----------------------------------------------------------------------------
# int main

@dataclass
class Hyperparameters:
    # data
    train_files = "data/fineweb10B/fineweb_train_*.bin" # input .bin to train on
    val_files = "data/fineweb10B/fineweb_val_*.bin" # input .bin to eval validation loss on
    val_tokens = 10485760 # how many tokens of validation data? it's important to keep this fixed for consistent comparisons
    train_seq_len = 48*1024 # FlexAttention sequence length
    val_seq_len = 4*64*1024 # FlexAttention sequence length for validation
    # optimization
    num_iterations = 1750 # number of iterations to run
    cooldown_frac = 0.45 # fraction of training spent cooling down the learning rate
    # evaluation and logging
    val_loss_every = 125 # every how many steps to evaluate val loss? 0 for only at the end
    save_checkpoint = False
args = Hyperparameters()

>>>>>>> 1b51e26d
# torchrun sets these env variables
rank = int(os.environ["RANK"])
world_size = int(os.environ["WORLD_SIZE"])
assert world_size == 8 # this code is designed for 8xH100
assert torch.cuda.is_available()
device = torch.device(device, int(os.environ["LOCAL_RANK"]))
torch.cuda.set_device(device)

# check if A10g device
device_name = torch.cuda.get_device_name(device)
is_a10g = device_name == "NVIDIA A10"

dist.init_process_group(backend="nccl", device_id=device)
dist.barrier()


print(f"Rank: {rank}, World size: {world_size}")
master_process = (rank == 0) # this process will do logging, checkpointing etc.

@dataclass
class TrainConfig:
    # optimization
    num_iterations: int
    cooldown_frac: float
    # evaluation and logging
    val_loss_every: int
    # implementation
    seq_len: int
    save_checkpoint: bool
    use_liger: bool
    use_adam_mini: bool
    num_layers: int
    n_mtp_tokens: Optional[int]
    model_dim: int
    use_wandb: bool
    torch_compile: bool
    use_deepseek_mtp: bool
    proj_fp8: bool
    bfloat16: bool
    BLOCK_SIZE: int
    IS_MODAL: bool
    type: Literal['ngpt', 'deepseek-mtp', 'base-mtp', 'current-best', 'nsa']
    sliding_window_size: Optional[int]
    num_selected_blocks: Optional[int]
    compress_block_size: Optional[int]
    selection_block_size: Optional[int]
    # data
    train_files: str = "data/fineweb10B/fineweb_train_*.bin"  # input .bin to train on
    val_files: str = "data/fineweb10B/fineweb_val_*.bin"  # input .bin to eval validation loss on

    def __post_init__(self):
        # Set values that depend on is_a10g
        self.num_heads = 6 if not is_a10g else 1  # NOTE there will be bugs if this is not 1 when model_dim != 768
        if self.type in ['deepseek-mtp', 'base-mtp']:
            assert self.n_mtp_tokens is not None, "n_mtp_tokens must be specified for deepseek-mtp or base-mtp"
            # First ensure base seq_len is multiple of 128
            self.seq_len = next_multiple_of_n(self.seq_len, n=128)
            # Then add the n_tokens
            self.seq_len = self.seq_len + self.n_mtp_tokens
        
        self.batch_size = world_size * self.seq_len
        self.val_tokens = 10485760 if not is_a10g else 16*self.seq_len
        self.gradient_accumulation_steps = math.ceil(8 / world_size)
        self.effective_batch_size = self.batch_size * self.gradient_accumulation_steps



def gen_name(model: GPT, args: TrainConfig, uuid: uuid.UUID):
    return (
        f'{model.__class__.__name__}_torch_compile={args.torch_compile}_{args.type}'
        f'_batch_size={args.batch_size}'
        f'_use_liger={args.use_liger}'
        f'_use_adam_mini={args.use_adam_mini}'
        f'_num_layers={args.num_layers}'
        f'_num_heads={args.num_heads}'
        f'_model_dim={args.model_dim}'
        f'_n_mtp_tokens={args.n_mtp_tokens}'
        f'_date={datetime.datetime.now().strftime("%Y-%m-%d")}'
    )

def print0(_out_dict : Union[dict, str], console=False, use_wandb=True):
    if master_process:
        if isinstance(_out_dict, dict):
            if use_wandb:
                wandb.log(_out_dict)
            
            s = ""
            for k, v in _out_dict.items():
                s += f"{k}: {v} "
        else:
            s = _out_dict
        with open(logfile, "a") as f:
            if console:
                print(s)
            print(s, file=f)



 # begin logging
logfile = None
if master_process:
    run_id = uuid.uuid4()
    os.makedirs("logs", exist_ok=True)
    logfile = f"logs/{run_id}.txt"
    print(logfile)

<<<<<<< HEAD

def train(
    # data
    type: Literal['ngpt', 'deepseek-mtp', 'base-mtp', 'current-best', 'nsa'] = 'current-best',
    train_files: str = "data/fineweb10B/fineweb_train_*.bin",
    val_files: str = "data/fineweb10B/fineweb_val_*.bin",
    # optimization
    seq_len: int = 64*(1024) if not is_a10g else 16*(1024),
    num_iterations: int = 1393,
    cooldown_frac: float = 0.4,
    # evaluation and logging
    val_loss_every: int = 125,
    # implementation
    save_checkpoint: bool = False,
    use_liger: bool = True,
    use_adam_mini: bool = False,
    num_layers: int = 12,
    n_mtp_tokens: int = 2,
    use_wandb: bool = True,
    torch_compile: bool = True,
    use_deepseek_mtp: bool = True,
    proj_fp8: bool = False,
    bfloat16: bool = False,
    BLOCK_SIZE: int = 128,
    IS_MODAL: bool = True,
    model_dim: int = 768,
    sliding_window_size: Optional[int] = None,
    num_selected_blocks: Optional[int] = None,
    compress_block_size: Optional[int] = None,
    selection_block_size: Optional[int] = None,
):
    # Create config object from individual arguments
    args = TrainConfig(
        type=type,
        train_files=train_files,
        val_files=val_files,
        num_iterations=num_iterations,
        cooldown_frac=cooldown_frac,
        val_loss_every=val_loss_every,
        seq_len=seq_len,  # Default based on is_a10g
        save_checkpoint=save_checkpoint,
        use_liger=use_liger,
        use_adam_mini=use_adam_mini,
        num_layers=num_layers,
        n_mtp_tokens=n_mtp_tokens,
        model_dim=model_dim,
        use_wandb=use_wandb,
        torch_compile=torch_compile,
        use_deepseek_mtp=use_deepseek_mtp,
        proj_fp8=proj_fp8,
        bfloat16=bfloat16,
        BLOCK_SIZE=BLOCK_SIZE,
        IS_MODAL=IS_MODAL,
        sliding_window_size=sliding_window_size,
        num_selected_blocks=num_selected_blocks,
        compress_block_size=compress_block_size,
        selection_block_size=selection_block_size
    )
    
    if args.type in ['deepseek-mtp', 'base-mtp']:
        use_deepseek_mtp = args.type == 'deepseek-mtp'
        
        print("args.n_mtp_tokens", args.n_mtp_tokens)
        print("args.seq_len", args.seq_len)
        
        model = MTPGPT(
            vocab_size=50257,
            num_layers=args.num_layers,
            num_heads=args.num_heads,
            model_dim=args.model_dim,
            n_mtp_tokens=args.n_mtp_tokens,
            use_liger=args.use_liger,
            use_deepseek_mtp=use_deepseek_mtp,
            proj_fp8=args.proj_fp8
        ).cuda() 
    elif args.type == 'ngpt':
        model = NGPT(
            vocab_size=50257,
            num_layers=args.num_layers,
            num_heads=args.num_heads,
            model_dim=args.model_dim,
            use_fp8=args.proj_fp8
        ).cuda()
    elif args.type == 'current-best':
        model = GPT(
            vocab_size=50257, 
            num_layers=args.num_layers, 
            num_heads=args.num_heads,
            model_dim=args.model_dim,
            use_fp8=args.proj_fp8
        ).cuda() 
    elif args.type == 'nsa':
        model = NSA_GPT(
            vocab_size=50257,
            num_layers=args.num_layers,
            num_heads=args.num_heads,
            model_dim=args.model_dim,
            sliding_window_size=args.sliding_window_size,
            compress_block_size=args.compress_block_size,
            selection_block_size=args.selection_block_size,
            num_selected_blocks=args.num_selected_blocks
        ).cuda()
    else:
        raise ValueError(f"Invalid model type: {args.type}")
        
    if args.use_wandb:
        import wandb
        os.environ["WANDB_API_KEY"] = 'a3469eb2df23f67e4d6907ebacf50ffb4ee664f7'
        name = gen_name(model, args, run_id)
        wandb.init(
            project="modded-nanogpt", 
            name=name,
            config=args
        )

    # load data
    train_loader = distributed_data_generator(
        args.train_files, 
        args.batch_size,
        rank, 
        world_size,
        from_path='/root/data/data/project' if args.IS_MODAL else None
    )

    # begin by printing this file (the Python code)
    print0(code, console=False)
    print0("="*100, console=False)
    # log information about the hardware/software environment this is running on
    print0(f"Running Python {sys.version}", console=True)
    print0(f"Running PyTorch {torch.version.__version__} compiled for CUDA {torch.version.cuda}", console=True)
    def nvidia_smi():
        import subprocess  # avoid top level import
        return subprocess.run(["nvidia-smi"], stdout=subprocess.PIPE, stderr=subprocess.PIPE, text=True).stdout
    print0(nvidia_smi())
    print0("="*100)


    from utils import numel_params_million
    print0(f"Model created with {numel_params_million(model)}M parameters", console=True)
    for m in model.modules():
        
        # we optionally train in bfloat16
        if isinstance(m, nn.Embedding) or args.bfloat16:
            m.bfloat16()
            
    for param in model.parameters():
        dist.broadcast(param.detach(), 0)


    if args.type == 'ngpt':
        hidden_matrix_params = [p for n, p in model.blocks.named_parameters() if p.ndim >= 2 and "embed" not in n]
        embed_params = [p for n, p in model.named_parameters() if "embed" in n]
        scalar_params = [p for p in model.parameters() if p.ndim < 2]

        head_params = [model.lm_head.weight]
        # init the optimizer(s)
        adam_params = [dict(params=head_params, lr=0.008), dict(params=embed_params, lr=0.6), dict(params=scalar_params, lr=0.04)]
        # small adam epsilon by @YouJiacheng. this is an alternate method of fixing the world_size dependence
        # small adam epsilon by @YouJiacheng. this is an alternate method of fixing the world_size dependence
        # discovered by @fernbear.bsky.social https://x.com/hi_tysam/status/1879692937589875094
        optimizer1 = torch.optim.Adam(adam_params, betas=(0.8, 0.95), eps=1e-10, fused=True)
        optimizer2 = Muon(hidden_matrix_params, lr=0.05, momentum=0.95, rank=rank, world_size=world_size, device=device)
        optimizers = [optimizer1, optimizer2]
       
    elif not args.use_adam_mini:
        # collect the parameters to optimize
        hidden_matrix_params = [p for n, p in model.blocks.named_parameters() if p.ndim >= 2 and "embed" not in n]
        embed_params = [p for n, p in model.named_parameters() if "embed" in n]
        scalar_params = [p for p in model.parameters() if p.ndim < 2]

        if isinstance(unwrap(model), MTPGPT):
            if isinstance(model.mtp, MTP):
                head_params = [head.weight for head in model.mtp.heads]
            else:
                head_params = [model.mtp.shared_head.weight]
                hidden_matrix_params.extend([p for n, p in chain(model.mtp.blocks.named_parameters(), model.mtp.projs.named_parameters()) if p.ndim >= 2 and "embed" not in n])
        else:
            head_params = [model.lm_head.weight]

        # init the optimizer(s)
        adam_params = [dict(params=head_params, lr=0.008), dict(params=embed_params, lr=0.6), dict(params=scalar_params, lr=0.04)]
        # small adam epsilon by @YouJiacheng. this is an alternate method of fixing the world_size dependence
        # discovered by @fernbear.bsky.social https://x.com/hi_tysam/status/1879692937589875094
        optimizer1 = torch.optim.Adam(adam_params, betas=(0.8, 0.95), eps=1e-10, fused=True)
        optimizer2 = Muon(hidden_matrix_params, lr=0.05, momentum=0.95, rank=rank, world_size=world_size, device=device)
        optimizers = [optimizer1, optimizer2]
        
        
        
    else:
        from adam_mini import Adam_mini
        
        optimizers = [Adam_mini(
            model.named_parameters(), 
            lr=0.008, 
            model_sharding=False, 
            dim=args.model_dim, 
            n_heads=args.num_heads
            )
        ]
                
        

    # learning rate schedule: stable then decay
    def get_lr(step: int):
        t = 1 - step / args.num_iterations # time remaining in training
        assert 1 >= t >= 0
        w = min(t / args.cooldown_frac, 1.0) # 1 -> 0
        return w * 1.0 + (1 - w) * 0.1
    schedulers = [torch.optim.lr_scheduler.LambdaLR(opt, get_lr) for opt in optimizers]
    
    @lru_cache(1)
    def sw_num_blks(window_size: int):
        return torch.tensor(window_size // 128, dtype=torch.int32, pin_memory=True).cuda(non_blocking=True)

    if args.torch_compile:
        print0("Torch compile enabled, compiling model...", console=True)
        time_start = time.perf_counter()
        model = torch.compile(model)
        time_end = time.perf_counter()
        print0(f"Torch compile time: {time_end - time_start:.2f} seconds", console=True)
    else:
        print0("Torch compile disabled", console=True)
        
    training_time_ms = 0
    # start the clock
    torch.cuda.synchronize()
    t0 = time.perf_counter()
    # begin training
    train_steps = args.num_iterations
    print0(f"Starting training loop for {train_steps} steps", console=True)
    total_tokens_seen = 0  # Track lifetime total tokens
    accum_loss = 0
    IS_MTP = args.type in ['deepseek-mtp', 'base-mtp']
    if IS_MTP:
        accum_loss_dict = {}


    for step in range(train_steps + 1):
        print0(f"Beginning step {step}", console=True)
        last_step = (step == train_steps)
        
        if step == 10:
            print0("Resetting timing measurements", console=True)
            training_time_ms = 0
            t0 = time.perf_counter()

        if step % args.gradient_accumulation_steps == 0:
            window_size = next_multiple_of_n((1728 * step) * args.gradient_accumulation_steps / train_steps, n=128)
            print0(f"Window size for step {step}: {window_size}", console=True)

        # Validation section
        if last_step or (args.val_loss_every > 0 and step % args.val_loss_every == 0):
            print0(f"Starting validation at step {step}", console=True)
            torch.cuda.synchronize()
            training_time_ms += 1000 * (time.perf_counter() - t0)
            model.eval()
            val_batch_size = world_size * args.seq_len
            val_steps = args.val_tokens // val_batch_size
            val_loader = distributed_data_generator(
                args.val_files, 
                val_batch_size, 
                rank, 
                world_size,
                from_path='/root/data/data/project' if args.IS_MODAL else None
            )
            val_loss = 0
            with torch.no_grad():
                for val_step in tqdm(range(val_steps), desc="Validation steps", leave=False, disable=not master_process):
                    x, y = next(val_loader)
                    if args.type in ['deepseek-mtp', 'base-mtp']:
                        _ ,loss_dict = model.forward(x, y, sw_num_blks(window_size), with_backward=False)
                        val_loss += loss_dict["loss_orig"] # this corresponds to the normal next token prediction loss
                    else:
                        val_loss += model.forward(x, y, sw_num_blks(window_size))
            
            print0("Validation complete, reducing loss", console=True)
            val_loss /= val_steps
            dist.all_reduce(val_loss, op=dist.ReduceOp.AVG)
            print0({"step": step, "val_loss": val_loss, "train_time": training_time_ms, "train_time_minutes": training_time_ms / 60*1000}, console=True)
            if args.use_wandb:
                wandb.log({"step": step, "val_loss": val_loss, "train_time": training_time_ms})
            model.train()
            torch.cuda.synchronize()
            t0 = time.perf_counter()

        if last_step:
            print0("Reached last step, breaking", console=True)
            break

        # Training section
        print0(f"Loading training batch for step {step}", console=True)
        inputs, targets = next(train_loader)
        batch_tokens = inputs.numel() * world_size
        total_tokens_seen += batch_tokens  # Lifetime total
        
        # Scale loss by gradient accumulation steps
        loss_scale = 1.0 / args.gradient_accumulation_steps
        
        
        if args.type in ['deepseek-mtp', 'base-mtp']:
            assert isinstance(model, MTPGPT)
            loss, loss_dict = model.forward(inputs, targets, sw_num_blks(window_size), with_backward=True)
            for k, v in loss_dict.items():
                if k in accum_loss_dict:
                    accum_loss_dict[k] += v * loss_scale
                else:
                    accum_loss_dict[k] = v * loss_scale

        else:
            loss = model.forward(inputs, targets, sw_num_blks(window_size))
            (loss_scale * loss).backward()
        
        accum_loss += loss * loss_scale           

        # Only perform optimizer step after accumulating gradients
        if (step + 1) % args.gradient_accumulation_steps == 0:
            print0("Reducing gradients", console=True)
            for param in model.parameters():
                if param.grad is not None:
                    if args.type in ['deepseek-mtp', 'base-mtp']:
                        # we multiply by loss_scale because we accumulated the loss over the gradient accumulation steps
                        grad = loss_scale * param.grad
                    else:
                        grad = param.grad
                        
                    dist.all_reduce(grad, op=dist.ReduceOp.AVG)
                    param.grad = grad
                
            print0("Updating optimizers", console=True)
            frac = min(step / 300, 1)
            if not args.use_adam_mini:
                for group in optimizer2.param_groups:
                    group["momentum"] = (1 - frac) * 0.85 + frac * 0.95
                    
            for opt, sched in zip(optimizers, schedulers):
                opt.step()
                sched.step()
                
            if args.type == 'ngpt':
                normalize_matrices(model)
                
            model.zero_grad(set_to_none=True)
            approx_time = training_time_ms + 1000 * (time.perf_counter() - t0)
            print0(f"Completed step {step} in {approx_time:.2f} ms", console=True)
            print0(f"Loss: {accum_loss if not IS_MTP else accum_loss_dict['loss_orig']}", console=True)
            
            tokens_per_sec = total_tokens_seen / (approx_time / 1000)
            print0({
                "step": step,
                "loss": accum_loss if not IS_MTP else accum_loss_dict["loss_orig"],
                "tokens_seen": total_tokens_seen,  # Log total lifetime tokens
                "tokens_per_sec": tokens_per_sec,
                **(accum_loss_dict if IS_MTP else {}),
            }, console=True)
            
            # reset accum_loss and accum_loss_dict
            accum_loss = 0
            if IS_MTP:
                accum_loss_dict = {}


    print0(
        f"peak memory allocated: {torch.cuda.max_memory_allocated() // 1024 // 1024} MiB "
        f"reserved: {torch.cuda.max_memory_reserved() // 1024 // 1024} MiB",
        console=True
    )
    dist.destroy_process_group()

fire.Fire(train)
=======
# begin by printing this file (the Python code)
print0(code)
print0("="*100)
# log information about the hardware/software environment this is running on
print0(f"Running Python {sys.version}")
print0(f"Running PyTorch {torch.version.__version__} compiled for CUDA {torch.version.cuda}")
def nvidia_smi():
    import subprocess  # avoid top level import
    return subprocess.run(["nvidia-smi"], stdout=subprocess.PIPE, stderr=subprocess.PIPE, text=True).stdout
print0(nvidia_smi())
print0("="*100)

model: nn.Module = GPT(vocab_size=50257, num_layers=12, num_heads=6, model_dim=768, max_seq_len=max(args.train_seq_len, args.val_seq_len)).cuda()
for m in model.modules():
    if isinstance(m, nn.Embedding):
        m.bfloat16()
for param in model.parameters():
    dist.broadcast(param.detach(), 0)

# collect the parameters to optimize
hidden_matrix_params = [p for n, p in model.blocks.named_parameters() if p.ndim >= 2 and "embed" not in n]
embed_params = [p for n, p in model.named_parameters() if "embed" in n]
scalar_params = [p for p in model.parameters() if p.ndim < 2]
head_params = [model.lm_head.weight]

# init the optimizer(s)
# small adam epsilon by @YouJiacheng. this is an alternate method of fixing the world_size dependence
# discovered by @fernbear.bsky.social https://x.com/hi_tysam/status/1879692937589875094
optimizer1 = DistAdam(scalar_params + head_params + embed_params, lr=0.008, betas=(0.8, 0.95), eps=1e-10, weight_decay=0.0)
optimizer2 = Muon(hidden_matrix_params, lr=0.05, momentum=0.95, weight_decay=0.0)
optimizers = [optimizer1, optimizer2]
for opt in optimizers:
    for group in opt.param_groups:
        group["initial_lr"] = group["lr"]

# learning rate schedule: stable then decay
def get_lr(step: int):
    x = step / args.num_iterations # progress in training
    assert 0 <= x < 1
    if x < 1 - args.cooldown_frac:
        return 1.0
    else:
        w = (1 - x) / args.cooldown_frac
        return w * 1.0 + (1 - w) * 0.1

# attention window size schedule: linearly increase
@lru_cache(1)
def get_window_size_blocks_helper(window_size: int):
    return torch.tensor(window_size // 128, dtype=torch.int32, pin_memory=True).cuda(non_blocking=True)
def get_window_size_blocks(step: int):
    x = step / args.num_iterations # progress in training
    assert 0 <= x <= 1
    # Linearly increase the block-wise sliding window size over training 128 -> 1792
    # increase by @fernbear.bsky.social; block-wise by @YouJiacheng
    window_size = next_multiple_of_n(1728 * x, n=128)
    return get_window_size_blocks_helper(window_size)

model: nn.Module = torch.compile(model, dynamic=False)

########################################
#            Warmup kernels            #
########################################

# Warmup the training kernels, then re-initialize the state so we aren't cheating
warmup_steps = 10
initial_state = dict(model=copy.deepcopy(model.state_dict()),
                     optimizers=[copy.deepcopy(opt.state_dict()) for opt in optimizers]) # save the initial state
train_loader = distributed_data_generator(args.train_files, world_size * args.train_seq_len, align_to_bos=True)
for _ in range(warmup_steps):
    inputs, targets = next(train_loader)
    model(inputs, targets, get_window_size_blocks(1)).backward()
    for opt in optimizers:
        opt.step()
    model.zero_grad(set_to_none=True)
model.load_state_dict(initial_state["model"])
for opt, opt_state in zip(optimizers, initial_state["optimizers"]):
    opt.load_state_dict(opt_state)
del train_loader, initial_state

########################################
#        Training and validation       #
########################################

train_loader = distributed_data_generator(args.train_files, world_size * args.train_seq_len, align_to_bos=True)
training_time_ms = 0
# start the clock
torch.cuda.synchronize()
t0 = time.perf_counter()
# begin training
train_steps = args.num_iterations
for step in range(train_steps + 1):
    last_step = (step == train_steps)

    # --------------- VALIDATION SECTION -----------------
    if last_step or (args.val_loss_every > 0 and step % args.val_loss_every == 0):
        # stop the clock
        torch.cuda.synchronize()
        training_time_ms += 1000 * (time.perf_counter() - t0)
        model.eval()
        val_batch_size = world_size * args.val_seq_len
        assert args.val_tokens % val_batch_size == 0
        val_steps = args.val_tokens // val_batch_size
        val_loader = distributed_data_generator(args.val_files, val_batch_size, align_to_bos=False)
        val_loss = 0
        with torch.no_grad():
            for _ in range(val_steps):
                inputs, targets = next(val_loader)
                val_loss += model(inputs, targets, get_window_size_blocks(step))
        val_loss /= val_steps
        del val_loader
        dist.all_reduce(val_loss, op=dist.ReduceOp.AVG)
        print0(f"step:{step}/{train_steps} val_loss:{val_loss:.4f} train_time:{training_time_ms:.0f}ms step_avg:{training_time_ms/max(step, 1):.2f}ms", console=True)
        model.train()
        # start the clock again
        torch.cuda.synchronize()
        t0 = time.perf_counter()

    if last_step:
        if master_process and args.save_checkpoint:
            log = dict(step=step, code=code, model=model.state_dict(), optimizers=[opt.state_dict() for opt in optimizers])
            os.makedirs(f"logs/{run_id}", exist_ok=True)
            torch.save(log, f"logs/{run_id}/state_step{step:06d}.pt")
        # the last step only has the validation loop, so break to avoid training
        break

    # --------------- TRAINING SECTION -----------------
    inputs, targets = next(train_loader)
    model(inputs, targets, get_window_size_blocks(step)).backward()
    # set optimization hyperparameters
    for opt in optimizers:
        for group in opt.param_groups:
            group["lr"] = group["initial_lr"] * get_lr(step)
    for group in optimizer2.param_groups:
        frac = min(step / 300, 1) # momentum warmup for muon
        group["momentum"] = (1 - frac) * 0.85 + frac * 0.95
    # step the optimizers
    for opt in optimizers:
        opt.step()
    # null the gradients
    model.zero_grad(set_to_none=True)
    # logging
    approx_training_time_ms = training_time_ms + 1000 * (time.perf_counter() - t0)
    print0(f"step:{step+1}/{train_steps} train_time:{approx_training_time_ms:.0f}ms step_avg:{approx_training_time_ms/(step + 1):.2f}ms", console=True)

print0(f"peak memory allocated: {torch.cuda.max_memory_allocated() // 1024 // 1024} MiB "
       f"reserved: {torch.cuda.max_memory_reserved() // 1024 // 1024} MiB", console=True)
dist.destroy_process_group()
>>>>>>> 1b51e26d
<|MERGE_RESOLUTION|>--- conflicted
+++ resolved
@@ -1,17 +1,7 @@
-import inspect
-from typing import Literal
-import fire
-import wandb
-import datetime
-from tqdm import tqdm
-from itertools import chain
 import os
-import math
 import sys
-from optimizer import Muon
 with open(sys.argv[0]) as f:
     code = f.read() # read the code of this file ASAP, for logging
-from typing import Optional, Union
 import uuid
 import time
 import copy
@@ -22,19 +12,6 @@
 
 os.environ["PYTORCH_CUDA_ALLOC_CONF"] = "expandable_segments:True"
 import torch
-<<<<<<< HEAD
-device = "cuda"
-torch.empty(1, device=device, requires_grad=True).backward() # prevents a bug on some systems
-
-import torch.distributed as dist
-from torch import Tensor, nn
-from models.Current_best_gpt import GPT
-from utils import next_multiple_of_n, unwrap
-from models.mtp_model import MTPGPT, MTP, DeepSeekV3MTP
-from models.ngpt import normalize_matrices, NGPT
-from models.Nsa import NSA_GPT
-
-=======
 torch.empty(1, device="cuda", requires_grad=True).backward() # prevents a bug on some systems
 from torch import Tensor, nn
 import torch.nn.functional as F
@@ -517,7 +494,6 @@
         logits = 30 * torch.sigmoid(logits / (7.5 * x.size(-1)**0.5))
         loss = F.cross_entropy(logits.view(-1, logits.size(-1)), target_seq, reduction="sum" if self.training else "mean")
         return loss
->>>>>>> 1b51e26d
 
 # -----------------------------------------------------------------------------
 # Distributed data loader
@@ -534,23 +510,6 @@
         assert nbytes == 2 * num_tokens, "number of tokens read does not match header"
     return tokens
 
-<<<<<<< HEAD
-def distributed_data_generator(
-    filename_pattern: str, 
-    batch_size: int, 
-    rank : int, 
-    world_size : int,
-    from_path : Optional[str] = None
-):
-    print0(f"Starting data generator with batch_size={batch_size}, rank={rank}, world_size={world_size}")
-    if from_path:
-        base_path = Path(from_path)
-        files = sorted(base_path.glob(filename_pattern))
-    else:
-        files = sorted(Path.cwd().glob(filename_pattern))
-        
-    print0(f"Found {len(files)} files matching pattern: {filename_pattern}", console=True)
-=======
 # find world_size starting indicies, such that each begins with token 50256 and local_batches don't overlap
 def find_batch_starts(tokens: Tensor, pos: int, local_batch_size: int, max_batch_span: int):
     boundary_mask = tokens[pos : pos + max_batch_span] == 50256
@@ -570,27 +529,10 @@
     rank = dist.get_rank()
     world_size = dist.get_world_size()
     files = [Path(file) for file in sorted(glob.glob(filename_pattern))]
->>>>>>> 1b51e26d
     assert batch_size % world_size == 0
     local_batch_size = batch_size // world_size
-    file_iter = iter(files)
-    print0("Loading first data shard...")
+    file_iter = iter(files) # use itertools.cycle(files) instead if you want to do multi-epoch training
     tokens, pos = _load_data_shard(next(file_iter)), 0
-<<<<<<< HEAD
-    print0(f"Loaded initial shard with {len(tokens)} tokens")
-    while True:
-        if pos + batch_size + 1 >= len(tokens):
-            print0("Loading next data shard...")
-            tokens, pos = _load_data_shard(next(file_iter)), 0
-            print0(f"Loaded new shard with {len(tokens)} tokens")
-        buf = tokens[pos + rank * local_batch_size:][:local_batch_size + 1]
-        inputs = buf[:-1].to(device=device, dtype=torch.int32, non_blocking=True)
-        targets = buf[1:].to(device=device, dtype=torch.int64, non_blocking=True)
-        pos += batch_size
-        yield inputs, targets
-
-# -----------------------------------------------------------------------------    
-=======
     max_batch_span = 2 * batch_size if align_to_bos else batch_size # provide buffer to handle samples up to length local_batch_size
     while True:
         if pos + max_batch_span + 1 >= len(tokens):
@@ -626,485 +568,31 @@
     save_checkpoint = False
 args = Hyperparameters()
 
->>>>>>> 1b51e26d
 # torchrun sets these env variables
 rank = int(os.environ["RANK"])
 world_size = int(os.environ["WORLD_SIZE"])
 assert world_size == 8 # this code is designed for 8xH100
 assert torch.cuda.is_available()
-device = torch.device(device, int(os.environ["LOCAL_RANK"]))
+device = torch.device("cuda", int(os.environ["LOCAL_RANK"]))
 torch.cuda.set_device(device)
-
-# check if A10g device
-device_name = torch.cuda.get_device_name(device)
-is_a10g = device_name == "NVIDIA A10"
-
 dist.init_process_group(backend="nccl", device_id=device)
 dist.barrier()
-
-
-print(f"Rank: {rank}, World size: {world_size}")
 master_process = (rank == 0) # this process will do logging, checkpointing etc.
 
-@dataclass
-class TrainConfig:
-    # optimization
-    num_iterations: int
-    cooldown_frac: float
-    # evaluation and logging
-    val_loss_every: int
-    # implementation
-    seq_len: int
-    save_checkpoint: bool
-    use_liger: bool
-    use_adam_mini: bool
-    num_layers: int
-    n_mtp_tokens: Optional[int]
-    model_dim: int
-    use_wandb: bool
-    torch_compile: bool
-    use_deepseek_mtp: bool
-    proj_fp8: bool
-    bfloat16: bool
-    BLOCK_SIZE: int
-    IS_MODAL: bool
-    type: Literal['ngpt', 'deepseek-mtp', 'base-mtp', 'current-best', 'nsa']
-    sliding_window_size: Optional[int]
-    num_selected_blocks: Optional[int]
-    compress_block_size: Optional[int]
-    selection_block_size: Optional[int]
-    # data
-    train_files: str = "data/fineweb10B/fineweb_train_*.bin"  # input .bin to train on
-    val_files: str = "data/fineweb10B/fineweb_val_*.bin"  # input .bin to eval validation loss on
-
-    def __post_init__(self):
-        # Set values that depend on is_a10g
-        self.num_heads = 6 if not is_a10g else 1  # NOTE there will be bugs if this is not 1 when model_dim != 768
-        if self.type in ['deepseek-mtp', 'base-mtp']:
-            assert self.n_mtp_tokens is not None, "n_mtp_tokens must be specified for deepseek-mtp or base-mtp"
-            # First ensure base seq_len is multiple of 128
-            self.seq_len = next_multiple_of_n(self.seq_len, n=128)
-            # Then add the n_tokens
-            self.seq_len = self.seq_len + self.n_mtp_tokens
-        
-        self.batch_size = world_size * self.seq_len
-        self.val_tokens = 10485760 if not is_a10g else 16*self.seq_len
-        self.gradient_accumulation_steps = math.ceil(8 / world_size)
-        self.effective_batch_size = self.batch_size * self.gradient_accumulation_steps
-
-
-
-def gen_name(model: GPT, args: TrainConfig, uuid: uuid.UUID):
-    return (
-        f'{model.__class__.__name__}_torch_compile={args.torch_compile}_{args.type}'
-        f'_batch_size={args.batch_size}'
-        f'_use_liger={args.use_liger}'
-        f'_use_adam_mini={args.use_adam_mini}'
-        f'_num_layers={args.num_layers}'
-        f'_num_heads={args.num_heads}'
-        f'_model_dim={args.model_dim}'
-        f'_n_mtp_tokens={args.n_mtp_tokens}'
-        f'_date={datetime.datetime.now().strftime("%Y-%m-%d")}'
-    )
-
-def print0(_out_dict : Union[dict, str], console=False, use_wandb=True):
-    if master_process:
-        if isinstance(_out_dict, dict):
-            if use_wandb:
-                wandb.log(_out_dict)
-            
-            s = ""
-            for k, v in _out_dict.items():
-                s += f"{k}: {v} "
-        else:
-            s = _out_dict
-        with open(logfile, "a") as f:
-            if console:
-                print(s)
-            print(s, file=f)
-
-
-
- # begin logging
+# begin logging
 logfile = None
 if master_process:
     run_id = uuid.uuid4()
     os.makedirs("logs", exist_ok=True)
     logfile = f"logs/{run_id}.txt"
     print(logfile)
-
-<<<<<<< HEAD
-
-def train(
-    # data
-    type: Literal['ngpt', 'deepseek-mtp', 'base-mtp', 'current-best', 'nsa'] = 'current-best',
-    train_files: str = "data/fineweb10B/fineweb_train_*.bin",
-    val_files: str = "data/fineweb10B/fineweb_val_*.bin",
-    # optimization
-    seq_len: int = 64*(1024) if not is_a10g else 16*(1024),
-    num_iterations: int = 1393,
-    cooldown_frac: float = 0.4,
-    # evaluation and logging
-    val_loss_every: int = 125,
-    # implementation
-    save_checkpoint: bool = False,
-    use_liger: bool = True,
-    use_adam_mini: bool = False,
-    num_layers: int = 12,
-    n_mtp_tokens: int = 2,
-    use_wandb: bool = True,
-    torch_compile: bool = True,
-    use_deepseek_mtp: bool = True,
-    proj_fp8: bool = False,
-    bfloat16: bool = False,
-    BLOCK_SIZE: int = 128,
-    IS_MODAL: bool = True,
-    model_dim: int = 768,
-    sliding_window_size: Optional[int] = None,
-    num_selected_blocks: Optional[int] = None,
-    compress_block_size: Optional[int] = None,
-    selection_block_size: Optional[int] = None,
-):
-    # Create config object from individual arguments
-    args = TrainConfig(
-        type=type,
-        train_files=train_files,
-        val_files=val_files,
-        num_iterations=num_iterations,
-        cooldown_frac=cooldown_frac,
-        val_loss_every=val_loss_every,
-        seq_len=seq_len,  # Default based on is_a10g
-        save_checkpoint=save_checkpoint,
-        use_liger=use_liger,
-        use_adam_mini=use_adam_mini,
-        num_layers=num_layers,
-        n_mtp_tokens=n_mtp_tokens,
-        model_dim=model_dim,
-        use_wandb=use_wandb,
-        torch_compile=torch_compile,
-        use_deepseek_mtp=use_deepseek_mtp,
-        proj_fp8=proj_fp8,
-        bfloat16=bfloat16,
-        BLOCK_SIZE=BLOCK_SIZE,
-        IS_MODAL=IS_MODAL,
-        sliding_window_size=sliding_window_size,
-        num_selected_blocks=num_selected_blocks,
-        compress_block_size=compress_block_size,
-        selection_block_size=selection_block_size
-    )
-    
-    if args.type in ['deepseek-mtp', 'base-mtp']:
-        use_deepseek_mtp = args.type == 'deepseek-mtp'
-        
-        print("args.n_mtp_tokens", args.n_mtp_tokens)
-        print("args.seq_len", args.seq_len)
-        
-        model = MTPGPT(
-            vocab_size=50257,
-            num_layers=args.num_layers,
-            num_heads=args.num_heads,
-            model_dim=args.model_dim,
-            n_mtp_tokens=args.n_mtp_tokens,
-            use_liger=args.use_liger,
-            use_deepseek_mtp=use_deepseek_mtp,
-            proj_fp8=args.proj_fp8
-        ).cuda() 
-    elif args.type == 'ngpt':
-        model = NGPT(
-            vocab_size=50257,
-            num_layers=args.num_layers,
-            num_heads=args.num_heads,
-            model_dim=args.model_dim,
-            use_fp8=args.proj_fp8
-        ).cuda()
-    elif args.type == 'current-best':
-        model = GPT(
-            vocab_size=50257, 
-            num_layers=args.num_layers, 
-            num_heads=args.num_heads,
-            model_dim=args.model_dim,
-            use_fp8=args.proj_fp8
-        ).cuda() 
-    elif args.type == 'nsa':
-        model = NSA_GPT(
-            vocab_size=50257,
-            num_layers=args.num_layers,
-            num_heads=args.num_heads,
-            model_dim=args.model_dim,
-            sliding_window_size=args.sliding_window_size,
-            compress_block_size=args.compress_block_size,
-            selection_block_size=args.selection_block_size,
-            num_selected_blocks=args.num_selected_blocks
-        ).cuda()
-    else:
-        raise ValueError(f"Invalid model type: {args.type}")
-        
-    if args.use_wandb:
-        import wandb
-        os.environ["WANDB_API_KEY"] = 'a3469eb2df23f67e4d6907ebacf50ffb4ee664f7'
-        name = gen_name(model, args, run_id)
-        wandb.init(
-            project="modded-nanogpt", 
-            name=name,
-            config=args
-        )
-
-    # load data
-    train_loader = distributed_data_generator(
-        args.train_files, 
-        args.batch_size,
-        rank, 
-        world_size,
-        from_path='/root/data/data/project' if args.IS_MODAL else None
-    )
-
-    # begin by printing this file (the Python code)
-    print0(code, console=False)
-    print0("="*100, console=False)
-    # log information about the hardware/software environment this is running on
-    print0(f"Running Python {sys.version}", console=True)
-    print0(f"Running PyTorch {torch.version.__version__} compiled for CUDA {torch.version.cuda}", console=True)
-    def nvidia_smi():
-        import subprocess  # avoid top level import
-        return subprocess.run(["nvidia-smi"], stdout=subprocess.PIPE, stderr=subprocess.PIPE, text=True).stdout
-    print0(nvidia_smi())
-    print0("="*100)
-
-
-    from utils import numel_params_million
-    print0(f"Model created with {numel_params_million(model)}M parameters", console=True)
-    for m in model.modules():
-        
-        # we optionally train in bfloat16
-        if isinstance(m, nn.Embedding) or args.bfloat16:
-            m.bfloat16()
-            
-    for param in model.parameters():
-        dist.broadcast(param.detach(), 0)
-
-
-    if args.type == 'ngpt':
-        hidden_matrix_params = [p for n, p in model.blocks.named_parameters() if p.ndim >= 2 and "embed" not in n]
-        embed_params = [p for n, p in model.named_parameters() if "embed" in n]
-        scalar_params = [p for p in model.parameters() if p.ndim < 2]
-
-        head_params = [model.lm_head.weight]
-        # init the optimizer(s)
-        adam_params = [dict(params=head_params, lr=0.008), dict(params=embed_params, lr=0.6), dict(params=scalar_params, lr=0.04)]
-        # small adam epsilon by @YouJiacheng. this is an alternate method of fixing the world_size dependence
-        # small adam epsilon by @YouJiacheng. this is an alternate method of fixing the world_size dependence
-        # discovered by @fernbear.bsky.social https://x.com/hi_tysam/status/1879692937589875094
-        optimizer1 = torch.optim.Adam(adam_params, betas=(0.8, 0.95), eps=1e-10, fused=True)
-        optimizer2 = Muon(hidden_matrix_params, lr=0.05, momentum=0.95, rank=rank, world_size=world_size, device=device)
-        optimizers = [optimizer1, optimizer2]
-       
-    elif not args.use_adam_mini:
-        # collect the parameters to optimize
-        hidden_matrix_params = [p for n, p in model.blocks.named_parameters() if p.ndim >= 2 and "embed" not in n]
-        embed_params = [p for n, p in model.named_parameters() if "embed" in n]
-        scalar_params = [p for p in model.parameters() if p.ndim < 2]
-
-        if isinstance(unwrap(model), MTPGPT):
-            if isinstance(model.mtp, MTP):
-                head_params = [head.weight for head in model.mtp.heads]
-            else:
-                head_params = [model.mtp.shared_head.weight]
-                hidden_matrix_params.extend([p for n, p in chain(model.mtp.blocks.named_parameters(), model.mtp.projs.named_parameters()) if p.ndim >= 2 and "embed" not in n])
-        else:
-            head_params = [model.lm_head.weight]
-
-        # init the optimizer(s)
-        adam_params = [dict(params=head_params, lr=0.008), dict(params=embed_params, lr=0.6), dict(params=scalar_params, lr=0.04)]
-        # small adam epsilon by @YouJiacheng. this is an alternate method of fixing the world_size dependence
-        # discovered by @fernbear.bsky.social https://x.com/hi_tysam/status/1879692937589875094
-        optimizer1 = torch.optim.Adam(adam_params, betas=(0.8, 0.95), eps=1e-10, fused=True)
-        optimizer2 = Muon(hidden_matrix_params, lr=0.05, momentum=0.95, rank=rank, world_size=world_size, device=device)
-        optimizers = [optimizer1, optimizer2]
-        
-        
-        
-    else:
-        from adam_mini import Adam_mini
-        
-        optimizers = [Adam_mini(
-            model.named_parameters(), 
-            lr=0.008, 
-            model_sharding=False, 
-            dim=args.model_dim, 
-            n_heads=args.num_heads
-            )
-        ]
-                
-        
-
-    # learning rate schedule: stable then decay
-    def get_lr(step: int):
-        t = 1 - step / args.num_iterations # time remaining in training
-        assert 1 >= t >= 0
-        w = min(t / args.cooldown_frac, 1.0) # 1 -> 0
-        return w * 1.0 + (1 - w) * 0.1
-    schedulers = [torch.optim.lr_scheduler.LambdaLR(opt, get_lr) for opt in optimizers]
-    
-    @lru_cache(1)
-    def sw_num_blks(window_size: int):
-        return torch.tensor(window_size // 128, dtype=torch.int32, pin_memory=True).cuda(non_blocking=True)
-
-    if args.torch_compile:
-        print0("Torch compile enabled, compiling model...", console=True)
-        time_start = time.perf_counter()
-        model = torch.compile(model)
-        time_end = time.perf_counter()
-        print0(f"Torch compile time: {time_end - time_start:.2f} seconds", console=True)
-    else:
-        print0("Torch compile disabled", console=True)
-        
-    training_time_ms = 0
-    # start the clock
-    torch.cuda.synchronize()
-    t0 = time.perf_counter()
-    # begin training
-    train_steps = args.num_iterations
-    print0(f"Starting training loop for {train_steps} steps", console=True)
-    total_tokens_seen = 0  # Track lifetime total tokens
-    accum_loss = 0
-    IS_MTP = args.type in ['deepseek-mtp', 'base-mtp']
-    if IS_MTP:
-        accum_loss_dict = {}
-
-
-    for step in range(train_steps + 1):
-        print0(f"Beginning step {step}", console=True)
-        last_step = (step == train_steps)
-        
-        if step == 10:
-            print0("Resetting timing measurements", console=True)
-            training_time_ms = 0
-            t0 = time.perf_counter()
-
-        if step % args.gradient_accumulation_steps == 0:
-            window_size = next_multiple_of_n((1728 * step) * args.gradient_accumulation_steps / train_steps, n=128)
-            print0(f"Window size for step {step}: {window_size}", console=True)
-
-        # Validation section
-        if last_step or (args.val_loss_every > 0 and step % args.val_loss_every == 0):
-            print0(f"Starting validation at step {step}", console=True)
-            torch.cuda.synchronize()
-            training_time_ms += 1000 * (time.perf_counter() - t0)
-            model.eval()
-            val_batch_size = world_size * args.seq_len
-            val_steps = args.val_tokens // val_batch_size
-            val_loader = distributed_data_generator(
-                args.val_files, 
-                val_batch_size, 
-                rank, 
-                world_size,
-                from_path='/root/data/data/project' if args.IS_MODAL else None
-            )
-            val_loss = 0
-            with torch.no_grad():
-                for val_step in tqdm(range(val_steps), desc="Validation steps", leave=False, disable=not master_process):
-                    x, y = next(val_loader)
-                    if args.type in ['deepseek-mtp', 'base-mtp']:
-                        _ ,loss_dict = model.forward(x, y, sw_num_blks(window_size), with_backward=False)
-                        val_loss += loss_dict["loss_orig"] # this corresponds to the normal next token prediction loss
-                    else:
-                        val_loss += model.forward(x, y, sw_num_blks(window_size))
-            
-            print0("Validation complete, reducing loss", console=True)
-            val_loss /= val_steps
-            dist.all_reduce(val_loss, op=dist.ReduceOp.AVG)
-            print0({"step": step, "val_loss": val_loss, "train_time": training_time_ms, "train_time_minutes": training_time_ms / 60*1000}, console=True)
-            if args.use_wandb:
-                wandb.log({"step": step, "val_loss": val_loss, "train_time": training_time_ms})
-            model.train()
-            torch.cuda.synchronize()
-            t0 = time.perf_counter()
-
-        if last_step:
-            print0("Reached last step, breaking", console=True)
-            break
-
-        # Training section
-        print0(f"Loading training batch for step {step}", console=True)
-        inputs, targets = next(train_loader)
-        batch_tokens = inputs.numel() * world_size
-        total_tokens_seen += batch_tokens  # Lifetime total
-        
-        # Scale loss by gradient accumulation steps
-        loss_scale = 1.0 / args.gradient_accumulation_steps
-        
-        
-        if args.type in ['deepseek-mtp', 'base-mtp']:
-            assert isinstance(model, MTPGPT)
-            loss, loss_dict = model.forward(inputs, targets, sw_num_blks(window_size), with_backward=True)
-            for k, v in loss_dict.items():
-                if k in accum_loss_dict:
-                    accum_loss_dict[k] += v * loss_scale
-                else:
-                    accum_loss_dict[k] = v * loss_scale
-
-        else:
-            loss = model.forward(inputs, targets, sw_num_blks(window_size))
-            (loss_scale * loss).backward()
-        
-        accum_loss += loss * loss_scale           
-
-        # Only perform optimizer step after accumulating gradients
-        if (step + 1) % args.gradient_accumulation_steps == 0:
-            print0("Reducing gradients", console=True)
-            for param in model.parameters():
-                if param.grad is not None:
-                    if args.type in ['deepseek-mtp', 'base-mtp']:
-                        # we multiply by loss_scale because we accumulated the loss over the gradient accumulation steps
-                        grad = loss_scale * param.grad
-                    else:
-                        grad = param.grad
-                        
-                    dist.all_reduce(grad, op=dist.ReduceOp.AVG)
-                    param.grad = grad
-                
-            print0("Updating optimizers", console=True)
-            frac = min(step / 300, 1)
-            if not args.use_adam_mini:
-                for group in optimizer2.param_groups:
-                    group["momentum"] = (1 - frac) * 0.85 + frac * 0.95
-                    
-            for opt, sched in zip(optimizers, schedulers):
-                opt.step()
-                sched.step()
-                
-            if args.type == 'ngpt':
-                normalize_matrices(model)
-                
-            model.zero_grad(set_to_none=True)
-            approx_time = training_time_ms + 1000 * (time.perf_counter() - t0)
-            print0(f"Completed step {step} in {approx_time:.2f} ms", console=True)
-            print0(f"Loss: {accum_loss if not IS_MTP else accum_loss_dict['loss_orig']}", console=True)
-            
-            tokens_per_sec = total_tokens_seen / (approx_time / 1000)
-            print0({
-                "step": step,
-                "loss": accum_loss if not IS_MTP else accum_loss_dict["loss_orig"],
-                "tokens_seen": total_tokens_seen,  # Log total lifetime tokens
-                "tokens_per_sec": tokens_per_sec,
-                **(accum_loss_dict if IS_MTP else {}),
-            }, console=True)
-            
-            # reset accum_loss and accum_loss_dict
-            accum_loss = 0
-            if IS_MTP:
-                accum_loss_dict = {}
-
-
-    print0(
-        f"peak memory allocated: {torch.cuda.max_memory_allocated() // 1024 // 1024} MiB "
-        f"reserved: {torch.cuda.max_memory_reserved() // 1024 // 1024} MiB",
-        console=True
-    )
-    dist.destroy_process_group()
-
-fire.Fire(train)
-=======
+def print0(s, console=False):
+    if master_process:
+        with open(logfile, "a") as f:
+            if console:
+                print(s)
+            print(s, file=f)
+
 # begin by printing this file (the Python code)
 print0(code)
 print0("="*100)
@@ -1251,5 +739,4 @@
 
 print0(f"peak memory allocated: {torch.cuda.max_memory_allocated() // 1024 // 1024} MiB "
        f"reserved: {torch.cuda.max_memory_reserved() // 1024 // 1024} MiB", console=True)
-dist.destroy_process_group()
->>>>>>> 1b51e26d
+dist.destroy_process_group()